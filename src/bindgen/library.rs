--- conflicted
+++ resolved
@@ -129,11 +129,8 @@
 
 pub type MonomorphList = BTreeMap<Vec<Type>, Monomorph>;
 pub type Monomorphs = BTreeMap<PathRef, MonomorphList>;
-<<<<<<< HEAD
 pub type MemberFunctions = BTreeMap<Type, Vec<Function>>;
-=======
 pub type CycleCheckList = HashSet<Type>;
->>>>>>> 9527a6d4
 
 /// A dependency list is used for gathering what order to output the types.
 pub struct DependencyList {
@@ -798,7 +795,6 @@
         }
         result.items = deps.calculate_order(&monomorphs, &self);
 
-
         // Collect all possible member fucntions
         if self.config.language == Language::Cxx && self.config.structure.generate_member_functions {
             let items = ::std::mem::replace(&mut result.items, Vec::new());
